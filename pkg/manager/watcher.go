--- conflicted
+++ resolved
@@ -58,14 +58,11 @@
 			if !ok {
 				return fmt.Errorf("Unable to parse Kubernetes services from API watcher")
 			}
-<<<<<<< HEAD
 			if svc.Annotations["kube-vip.io/ignore"] == "true" {
 				log.Infof("Service [%s] has an ignore annotation for kube-vip", svc.Name)
 				break
 			}
-=======
-
->>>>>>> b544e5b7
+
 			if svc.Spec.LoadBalancerIP == "" {
 				log.Infof("Service [%s] has been addded/modified, it has no assigned external addresses", svc.Name)
 			} else {
